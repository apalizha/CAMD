# Copyright Toyota Research Institute 2019

import os
import uuid
import json
import re
import time
import shlex
import subprocess
import traceback
import warnings
from datetime import datetime

from monty.os import cd
from pymatgen.io.vasp.outputs import Vasprun
from pymatgen import Composition
from camd.experiment.base import Experiment
from camd.utils.data import QMPY_REFERENCES, \
    QMPY_REFERENCES_HUBBARD


class OqmdDFTonMC1(Experiment):
<<<<<<< HEAD
    """
    An experiment class to manage Density Functional theory
    experiments on the MC1, an AWS-batch-based DFT-calculation
    system.
    """
    def __init__(self, poll_time=60, timeout=7200,
                 current_data=None, job_status=None):
        self.poll_time = poll_time
        self.timeout = timeout
        super().__init__(current_data=current_data,
                         job_status=job_status)

    def _update_job_status(self):
        """
        Updates the aggregate job status according to the
        entries of the current data's "status" column

        Returns:
            None

        """
        all_job_statuses = self.current_data['status']
        all_jobs_complete = all([status in ['SUCCEEDED', 'FAILED']
                                 for status in all_job_statuses])
        if all_jobs_complete:
            self.job_status = "COMPLETED"
=======
    def __init__(self, params):

        if 'structure_dict' not in params:
            raise ValueError("A dictionary of structures must be "
                             "provided as input as structure_dict")

        self.structure_dict = params['structure_dict']
        self.poll_time = params['poll_time'] if 'poll_time' in params else 60
        self.timeout = params['timeout'] if 'timeout' in params else 7200

        self.unique_ids = params['unique_ids'] if 'unique_ids' in params else []
        self.job_status = params['job_status'] if 'job_status' in params else {}
        super().__init__(params)

    @property
    def state(self):
        if self.get_state() and self.job_status:
            return "completed"
        elif sum([doc['status'] in ['SUCCEEDED', 'FAILED']
                  for doc in self.job_status.values()]) > 0:
            return "active"
        else:
            return "unstarted"

    @property
    def state_detailed(self):
        return NotImplementedError("Not implemented")

    def get_state(self):
        self.job_status = check_dft_calcs(self.job_status)
        return all([doc['status'] in ['SUCCEEDED', 'FAILED']
                    for doc in self.job_status.values()])

    def get_results(self, indices, populate_candidate_data=True):
        # This gets the formation energies.
        if not self.get_state():
            warnings.warn("Some calculations did not finish.")
        results_dict = {}
        for structure_id, calc in self.job_status.items():
            if calc['status'] == "SUCCEEDED":
                delta_e = get_qmpy_formation_energy(
                    calc['result']['output']['final_energy_per_atom'],
                    calc['result']['pretty_formula'], 1)

                results_dict[structure_id] = delta_e

        if populate_candidate_data:
            candidate_data = self.get_parameter("candidate_data")
            _df = candidate_data.loc[results_dict.keys()]
            _df['delta_e'] = pd.Series(results_dict)
            _df = _df.reindex(sorted(_df.columns), axis=1)
            return _df
        else:
            return results_dict

    def submit(self, unique_ids=None):
        """
        Args:
            unique_ids (list): Unique ids for structures to run from t
                he structure_dict. If None, all entries in structure_dict
                are submitted.

        Returns:
            (str): job status

        """
        self.unique_ids = unique_ids if unique_ids \
            else list(self.structure_dict.keys())
        self._structures_to_run = dict([(k, v) for k, v in self.structure_dict.items()
                                        if k in self.unique_ids])
        self.job_status = submit_dft_calcs_to_mc1(self._structures_to_run)
        return self.job_status
>>>>>>> 2a2cfbee

    def update_results(self):
        """
        Updates the results by checking the AWS Batch system
        via check_dft_calcs

        Returns:
            None

        """
<<<<<<< HEAD
        # Update data
        self.check_dft_calcs()
=======
        finished = self.get_state()
        with ScratchDir("."):
            while not finished:
                time.sleep(self.poll_time)
                finished = self.get_state()
                for doc in self.job_status.values():
                    doc["elapsed_time"] = time.time() - doc["start_time"]
                status_string = "\n".join(["{}: {} {}".format(
                    key, value["status"], datetime.timedelta(0, value["elapsed_time"]))
                    for key, value in self.job_status.items()])
                print("Calc status:\n{}".format(status_string))
                print("Timeout is set as {}.".format(datetime.timedelta(0, self.timeout)))

                for doc in self.job_status.values():
                    doc["elapsed_time"] = time.time() - doc["start_time"]
                    if doc["elapsed_time"] > self.timeout:
                        if doc['status'] not in ['SUCCEEDED', 'FAILED']:
                            # Update job status to reflect timeout
                            doc.update({"status": "FAILED",
                                        "error": "timeout"})
                            # Kill AWS job
                            kill_cmd = "aws batch terminate-job --region=us-east-1 " \
                                       "--job-id {} --reason camd_timeout".format(
                                doc['jobId'])
                            kill_result = subprocess.check_output(shlex.split(kill_cmd))
>>>>>>> 2a2cfbee

        # Update time
        elapsed_time = datetime.utcnow() - self.current_data["start_time"]
        elapsed_time = [e.total_seconds() for e in elapsed_time]
        self.current_data["elapsed_time"] = elapsed_time

        # Update job status
        self._update_job_status()

    def get_results(self):
        """
        Gets the results from the current run.

        Returns:
            (DataFrame): dataframe corresponding to the
                current set of results

        """
        if self.job_status is not "COMPLETED":
            self.update_results()
        if self.job_status is not "COMPLETED":
            warnings.warn("Some calculations have not finished")
        return self.current_data

    def submit(self, data):
        """
        Args:
            data (DataFrame): dataframe representing structure
                inputs to experiment.  This dataframe must have
                a 'structure' column

        Returns:
            (str): string corresponding to job status

        """
        self.update_current_data(data)
        # Populate new columns
        new_columns = ['path', 'status', 'start_time', 'jobId',
                       'jobName', 'result', 'error', 'delta_e',
                       'elapsed_time']
        for new_column in new_columns:
            self.current_data[new_column] = None

        self.submit_dft_calcs_to_mc1()
        self.job_status = 'PENDING'
        return self.job_status

    def print_status(self):
        """
        Prints current status of experiment according to
        the data in the current_data attribute

        Returns:
            None

        """
        status_string = ""
        for structure_id, row in self.current_data.iterrows():
            status_string += "{}: {} {}\n".format(
                structure_id, row["status"], row["elapsed_time"])
        print("Calc status:\n{}".format(status_string))
        print("Timeout is set as {}.".format(self.timeout))

<<<<<<< HEAD
    def monitor(self):
        """
        Method for continuously polling for completion
=======
    Args:
        structure_dict (dict): dictionary of structures keyed by
            some string identifier
    """
    starting_dir = os.getcwd()
    tri_path = os.environ.get("TRI_PATH")
    if not tri_path:
        raise ValueError("TRI_PATH must be specified as env variable to "
                         "use camd MC1 interface")
    # Create run directory
    uuid_string = str(uuid.uuid4()).replace('-', '')
    parent_dir = os.path.join(tri_path, "model", "oqmdvasp", "3",
                              "u", "camd", "run{}".format(uuid_string))
    if any(['_' in key for key in structure_dict.keys()]):
        raise ValueError("Structure keys cannot contain underscores for "
                         "mc1 compatibility")

    calc_status = {}
    for structure_id, structure in structure_dict.items():
        calc_path = os.path.join(parent_dir, structure_id, "_1")
        os.makedirs(calc_path)
        with cd(calc_path):
            # Write input cif file and python model file
            structure.to(filename="POSCAR")
            with open("model.py", "w") as f:
                f.write(MODEL_TEMPLATE)

            # Submit to mc1
            # TODO: ensure this is checked for failure to submit
            print("Submitting job: {}".format(structure_id))
            try:
                calc = subprocess.check_output([
                    "trisub", "-q", "oqmd_test_queue",
                    "-r", "16000", "-c", "16"])
            except subprocess.CalledProcessError as e:
                print(e.output)

            calc = calc.decode('utf-8')
            calc = re.findall("({.+})", calc, re.DOTALL)[0]
            calc = json.loads(calc)
            calc.update({"path": os.getcwd(),
                         "status": "SUBMITTED",
                         "start_time": time.time()})
            calc_status[structure_id] = calc

    return calc_status


def check_dft_calcs(calc_status):
    """
>>>>>>> 2a2cfbee

        Returns:
            (str): calculation status string

        """
        while self.job_status is not 'COMPLETED':
            time.sleep(self.poll_time)
            self.update_results()
            self.print_status()
            self.kill_lapsed_jobs()

<<<<<<< HEAD
        return self.job_status
=======
    """
    for structure_id, calc in calc_status.items():
        if calc['status'] in ['SUCCEEDED', 'FAILED']:
            continue
        path = calc['path']
        print("Checking status of {}: {}".format(path, structure_id))
        aws_cmd = "aws batch describe-jobs --jobs " \
                  "--region=us-east-1 {}".format(calc['jobId'])
        result = subprocess.check_output(shlex.split(aws_cmd))
        result = json.loads(result)
        aws_status = result["jobs"][0]["status"]
        if aws_status == "SUCCEEDED":
            os.chdir(path)
            subprocess.call('trisync')
            os.chdir('simulation')
            try:
                vr = Vasprun('static/vasprun.xml')
                calc.update({
                    "status": "SUCCEEDED",
                    "error": None,
                    "result": vr.as_dict()
                })
            except Exception as e:
                error_doc = {}
                with open('err') as errfile:
                    error_doc.update({"trisub_stderr": errfile.read()})
                error_doc.update({"camd_exception": "{}".format(e),
                                  "camd_traceback": traceback.format_exc()})
                calc.update({
                    "status": "FAILED",
                    "error": error_doc,
                    "result": None
                })
        elif aws_status == "FAILED":
            error_doc = {"aws_fail": result['jobs'][0]['attempts'][-1]['statusReason']}
            calc.update({"status": "FAILED",
                         "error": error_doc
                         })
        else:
            calc.update({"status": aws_status})
    return calc_status
>>>>>>> 2a2cfbee

    def submit_dft_calcs_to_mc1(self):
        """
        Helper method for submitting DFT calculations to MC1
        """
        tri_path = os.environ.get("TRI_PATH")
        if not tri_path:
            raise ValueError("TRI_PATH must be specified as env variable to "
                             "use camd MC1 interface")

        # Create run directory
        uuid_string = str(uuid.uuid4()).replace('-', '')
        parent_dir = os.path.join(tri_path, "model", "oqmdvasp", "3",
                                  "u", "camd", "run{}".format(uuid_string))
        if any(['_' in value for value in self.current_data.index]):
            raise ValueError("Structure keys cannot contain underscores for "
                             "mc1 compatibility")

        for structure_id, row in self.current_data.iterrows():
            calc_path = os.path.join(parent_dir, structure_id, "_1")
            os.makedirs(calc_path)
            with cd(calc_path):
                # Write input cif file and python model file
                row['structure'].to(filename="POSCAR")
                with open("model.py", "w") as f:
                    f.write(MODEL_TEMPLATE)

                # Submit to mc1
                # TODO: ensure this is checked for failure to submit
                print("Submitting job: {}".format(structure_id))
                try:
                    response = subprocess.check_output(
                        ["trisub", "-q", "oqmd_test_queue",
                         "-r", "16000", "-c", "16", "-g", "us-east-1"]
                    )
                except subprocess.CalledProcessError as e:
                    print(e.output)

                response = response.decode('utf-8')
                response = re.findall("({.+})", response, re.DOTALL)[0]
                data = json.loads(response)
                data.update({"path": os.getcwd(),
                             "status": "SUBMITTED",
                             "start_time": datetime.utcnow()})
                update_dataframe_row(self.current_data, structure_id, data)

    def check_dft_calcs(self):
        """
        Helper function to check DFT calculations via polling
        AWS batch.  Updates current data with latest AWS batch
        response.
        """
        for structure_id, calc in self.current_data.iterrows():
            if calc['status'] in ['SUCCEEDED', 'FAILED']:
                continue
            path = calc['path']
            print("Checking status of {}: {}".format(path, structure_id))
            aws_cmd = "aws batch describe-jobs --jobs " \
                      "--region=us-east-1 {}".format(calc['jobId'])
            result = subprocess.check_output(shlex.split(aws_cmd))
            result = json.loads(result)
            aws_status = result["jobs"][0]["status"]
            if aws_status == "SUCCEEDED":
                os.chdir(path)
                subprocess.call('trisync')
                os.chdir('simulation')
                try:
                    vr = Vasprun('static/vasprun.xml')
                    vr_dict = vr.as_dict()
                    delta_e = get_qmpy_formation_energy(
                        vr_dict['output']['final_energy_per_atom'],
                        vr_dict['pretty_formula'], 1)
                    data = {"status": "SUCCEEDED", "error": None, "result": vr,
                            "delta_e": delta_e}
                except Exception as e:
                    error_doc = {}
                    with open('err') as errfile:
                        error_doc.update({"trisub_stderr": errfile.read()})
                    error_doc.update({"camd_exception": "{}".format(e),
                                      "camd_traceback": traceback.format_exc()})

                    # Dump error docs to avoid Pandas issues with dict values
                    data = {"status": "FAILED", "error": json.dumps(error_doc)}

            elif aws_status == "FAILED":
                error_doc = {"aws_fail": result['jobs'][0]['attempts'][-1]['statusReason']}
                data = {"status": "FAILED", "error": json.dumps(error_doc)}
            else:
                data = {"status": aws_status}
            update_dataframe_row(self.current_data, structure_id, data)

    def kill_lapsed_jobs(self):
        """
        Method for killing lapsed jobs according to the amount
        of elapsed time and the object's timeout attribute

        Returns:
            None
        """
        running_jobs = self.current_data[self.current_data['status'] == 'RUNNING']
        lapsed_jobs = running_jobs[running_jobs['elapsed_time'] > self.timeout]

        # Kill AWS job
        for structure_id, row in lapsed_jobs.iterrows():
            kill_cmd = "aws batch terminate-job --region=us-east-1 " \
                       "--job-id {} --reason camd_timeout".format(row['jobId'])
            kill_result = subprocess.check_output(shlex.split(kill_cmd))
            self.current_data.loc[structure_id, 'status'] = 'FAILED'
            self.current_data.loc[structure_id, 'error'] = 'timeout'
        self._update_job_status()

MODEL_TEMPLATE = """
import os

import qmpy
from qmpy.materials.structure import Structure
from qmpy.analysis.vasp.calculation import Calculation
from qmpy import io
import time


# TODO: definitely move this somewhere else, as it's not
#       meant to be imported
def run_oqmd_calculation(poscar_filename):
    starting_structure = io.poscar.read(poscar_filename)

    # Relaxation
    os.mkdir("relax")
    os.chdir("relax")
    calc = Calculation()
    calc.setup(starting_structure, "relaxation")
    os.system("mpirun -n 16 vasp_std")
    # Just in case the mysql server process dies
    # Kids, don't try this at home
    os.system("sudo -u mysql mysqld &")
    relaxed_structure = io.poscar.read("CONTCAR")
    os.chdir('..')

    # Relaxation
    os.mkdir("static")
    os.chdir("static")
    calc = Calculation()
    calc.setup(relaxed_structure, "static")
    os.system("mpirun -n 16 vasp_std")
    os.chdir('..')


if __name__ == '__main__':
    run_oqmd_calculation("POSCAR")
"""


def get_qmpy_formation_energy(total_e, formula, n_atoms):
<<<<<<< HEAD
    """
    Helper function to computer qmpy-compatible formation
    energy using reference energies extracted from OQMD

    Args:
        total_e (float): total energy
        formula (str): chemical formula
        n_atoms (int): number of atoms

    Returns:
        (float): qmpy-compatible formation energy

    """
    composition = Composition(formula).fractional_composition
    energy = total_e / n_atoms
    for element, weight in composition.as_dict().items():
        energy -= QMPY_REFERENCES[element] * weight
        if (element in QMPY_REFERENCES_HUBBARD) \
                and ('O' in composition):
            energy -= QMPY_REFERENCES_HUBBARD[element] * weight
    return energy


def update_dataframe_row(dataframe, index, update_dict):
    """
    Method to update a dataframe row via an update_dictionary
    and an index, similarly to Dict.update()

    Args:
        dataframe (DataFrame): DataFrame for which rows should
            be updated
        index: index value for dataframe
        update_dict ({}): update dictionary for dataframe

    Returns:
        None

    """
    for key, value in update_dict.items():
        dataframe.loc[index, key] = value
=======
    mus = {u'Ac': -4.1060035325, u'Ag': -2.8217729525, u'Al': -3.74573946, u'Ar': -0.00636995, u'As': -4.651918435,
           u'Au': -3.26680174, u'B': -6.67796758, u'Ba': -1.92352708, u'Be': -3.75520865, u'Bi': -4.038931855,
           u'Br': -1.31759562258416, u'C': -9.2170759925, u'Ca': -1.977817, u'Cd': -0.90043514, u'Ce': -4.7771708225,
           u'Cl': -1.47561368438088, u'Co': -7.089565, u'Cr': -9.50844998, u'Cs': -0.85462775, u'Cu': -3.7159594,
           u'Dy': -4.60150328333333, u'Er': -4.56334055, u'Eu': -1.8875732, u'F': -1.45692429086889, u'Fe': -8.3078978,
           u'Ga': -3.031846515, u'Gd': -4.6550712925, u'Ge': -4.623692585, u'H': -3.38063384781582, u'He': -0.004303435,
           u'Hf': -9.955368785, u'Hg': -0.358963825033731, u'Ho': -4.57679364666667, u'I': -1.35196205757168,
           u'In': -2.71993876, u'Ir': -8.8549203, u'K': -1.096699335, u'Kr': -0.004058825, u'La': -4.93543556,
           u'Li': -1.89660627, u'Lu': -4.524181525, u'Mg': -1.54251595083333, u'Mn': -9.0269032462069,
           u'Mo': -10.8480839, u'N': -8.11974103465649, u'Na': -1.19920373914835, u'Nb': -10.09391206,
           u'Nd': -4.762916335, u'Ne': -0.02931791, u'Ni': -5.56661952, u'Np': -12.94027372125, u'O': -4.52329546412125,
           u'Os': -11.22597601, u'P': -5.15856496104006, u'Pa': -9.49577589, u'Pb': -3.70396484, u'Pd': -5.17671826,
           u'Pm': -4.7452352875, u'Pr': -4.7748066125, u'Pt': -6.05575959, u'Pu': -14.29838348, u'Rb': -0.9630733,
           u'Re': -12.422818875, u'Rh': -7.26940476, u'Ru': -9.2019888, u'S': -3.83888286598664, u'Sb': -4.117563025,
           u'Sc': -6.328367185, u'Se': -3.48117276, u'Si': -5.424892535, u'Sm': -4.7147675825, u'Sn': -3.9140929231488,
           u'Sr': -1.6829138, u'Ta': -11.85252937, u'Tb': -5.28775675533333, u'Tc': -10.360747885,
           u'Te': -3.14184237666667, u'Th': -7.41301719, u'Ti': -7.69805778621374, u'Tl': -2.359420025,
           u'Tm': -4.47502416, u'U': -11.292348705, u'V': -8.94097896, u'W': -12.96020695, u'Xe': 0.00306349,
           u'Y': -6.464420635, u'Yb': -1.51277545, u'Zn': -1.2660268, u'Zr': -8.54717235}
    hubbard_mus = {u'Co': 2.0736240219357, u'Cr': 2.79591214925926, u'Cu': 1.457571831687, u'Fe': 2.24490453841424,
                   u'Mn': 2.08652912841877, u'Ni': 2.56766185643768, u'Np': 2.77764768949249, u'Pu': 2.2108747749433,
                   u'Th': 1.06653674624248, u'U': 2.57513786752409, u'V': 2.67812162528461}

    from pymatgen import Composition
    c = Composition(formula).fractional_composition
    e = total_e / n_atoms
    for k,v in c.as_dict().items():
        e -= mus[k]*v
        if (k in hubbard_mus) and ('O' in c):
            e -= hubbard_mus[k]*v
    return e
>>>>>>> 2a2cfbee
<|MERGE_RESOLUTION|>--- conflicted
+++ resolved
@@ -20,7 +20,6 @@
 
 
 class OqmdDFTonMC1(Experiment):
-<<<<<<< HEAD
     """
     An experiment class to manage Density Functional theory
     experiments on the MC1, an AWS-batch-based DFT-calculation
@@ -47,80 +46,6 @@
                                  for status in all_job_statuses])
         if all_jobs_complete:
             self.job_status = "COMPLETED"
-=======
-    def __init__(self, params):
-
-        if 'structure_dict' not in params:
-            raise ValueError("A dictionary of structures must be "
-                             "provided as input as structure_dict")
-
-        self.structure_dict = params['structure_dict']
-        self.poll_time = params['poll_time'] if 'poll_time' in params else 60
-        self.timeout = params['timeout'] if 'timeout' in params else 7200
-
-        self.unique_ids = params['unique_ids'] if 'unique_ids' in params else []
-        self.job_status = params['job_status'] if 'job_status' in params else {}
-        super().__init__(params)
-
-    @property
-    def state(self):
-        if self.get_state() and self.job_status:
-            return "completed"
-        elif sum([doc['status'] in ['SUCCEEDED', 'FAILED']
-                  for doc in self.job_status.values()]) > 0:
-            return "active"
-        else:
-            return "unstarted"
-
-    @property
-    def state_detailed(self):
-        return NotImplementedError("Not implemented")
-
-    def get_state(self):
-        self.job_status = check_dft_calcs(self.job_status)
-        return all([doc['status'] in ['SUCCEEDED', 'FAILED']
-                    for doc in self.job_status.values()])
-
-    def get_results(self, indices, populate_candidate_data=True):
-        # This gets the formation energies.
-        if not self.get_state():
-            warnings.warn("Some calculations did not finish.")
-        results_dict = {}
-        for structure_id, calc in self.job_status.items():
-            if calc['status'] == "SUCCEEDED":
-                delta_e = get_qmpy_formation_energy(
-                    calc['result']['output']['final_energy_per_atom'],
-                    calc['result']['pretty_formula'], 1)
-
-                results_dict[structure_id] = delta_e
-
-        if populate_candidate_data:
-            candidate_data = self.get_parameter("candidate_data")
-            _df = candidate_data.loc[results_dict.keys()]
-            _df['delta_e'] = pd.Series(results_dict)
-            _df = _df.reindex(sorted(_df.columns), axis=1)
-            return _df
-        else:
-            return results_dict
-
-    def submit(self, unique_ids=None):
-        """
-        Args:
-            unique_ids (list): Unique ids for structures to run from t
-                he structure_dict. If None, all entries in structure_dict
-                are submitted.
-
-        Returns:
-            (str): job status
-
-        """
-        self.unique_ids = unique_ids if unique_ids \
-            else list(self.structure_dict.keys())
-        self._structures_to_run = dict([(k, v) for k, v in self.structure_dict.items()
-                                        if k in self.unique_ids])
-        self.job_status = submit_dft_calcs_to_mc1(self._structures_to_run)
-        return self.job_status
->>>>>>> 2a2cfbee
 
     def update_results(self):
         """
@@ -131,36 +56,8 @@
             None
 
         """
-<<<<<<< HEAD
         # Update data
         self.check_dft_calcs()
-=======
-        finished = self.get_state()
-        with ScratchDir("."):
-            while not finished:
-                time.sleep(self.poll_time)
-                finished = self.get_state()
-                for doc in self.job_status.values():
-                    doc["elapsed_time"] = time.time() - doc["start_time"]
-                status_string = "\n".join(["{}: {} {}".format(
-                    key, value["status"], datetime.timedelta(0, value["elapsed_time"]))
-                    for key, value in self.job_status.items()])
-                print("Calc status:\n{}".format(status_string))
-                print("Timeout is set as {}.".format(datetime.timedelta(0, self.timeout)))
-
-                for doc in self.job_status.values():
-                    doc["elapsed_time"] = time.time() - doc["start_time"]
-                    if doc["elapsed_time"] > self.timeout:
-                        if doc['status'] not in ['SUCCEEDED', 'FAILED']:
-                            # Update job status to reflect timeout
-                            doc.update({"status": "FAILED",
-                                        "error": "timeout"})
-                            # Kill AWS job
-                            kill_cmd = "aws batch terminate-job --region=us-east-1 " \
-                                       "--job-id {} --reason camd_timeout".format(
-                                doc['jobId'])
-                            kill_result = subprocess.check_output(shlex.split(kill_cmd))
->>>>>>> 2a2cfbee
 
         # Update time
         elapsed_time = datetime.utcnow() - self.current_data["start_time"]
@@ -224,62 +121,10 @@
         print("Calc status:\n{}".format(status_string))
         print("Timeout is set as {}.".format(self.timeout))
 
-<<<<<<< HEAD
     def monitor(self):
         """
         Method for continuously polling for completion
-=======
-    Args:
-        structure_dict (dict): dictionary of structures keyed by
-            some string identifier
-    """
-    starting_dir = os.getcwd()
-    tri_path = os.environ.get("TRI_PATH")
-    if not tri_path:
-        raise ValueError("TRI_PATH must be specified as env variable to "
-                         "use camd MC1 interface")
-    # Create run directory
-    uuid_string = str(uuid.uuid4()).replace('-', '')
-    parent_dir = os.path.join(tri_path, "model", "oqmdvasp", "3",
-                              "u", "camd", "run{}".format(uuid_string))
-    if any(['_' in key for key in structure_dict.keys()]):
-        raise ValueError("Structure keys cannot contain underscores for "
-                         "mc1 compatibility")
-
-    calc_status = {}
-    for structure_id, structure in structure_dict.items():
-        calc_path = os.path.join(parent_dir, structure_id, "_1")
-        os.makedirs(calc_path)
-        with cd(calc_path):
-            # Write input cif file and python model file
-            structure.to(filename="POSCAR")
-            with open("model.py", "w") as f:
-                f.write(MODEL_TEMPLATE)
-
-            # Submit to mc1
-            # TODO: ensure this is checked for failure to submit
-            print("Submitting job: {}".format(structure_id))
-            try:
-                calc = subprocess.check_output([
-                    "trisub", "-q", "oqmd_test_queue",
-                    "-r", "16000", "-c", "16"])
-            except subprocess.CalledProcessError as e:
-                print(e.output)
-
-            calc = calc.decode('utf-8')
-            calc = re.findall("({.+})", calc, re.DOTALL)[0]
-            calc = json.loads(calc)
-            calc.update({"path": os.getcwd(),
-                         "status": "SUBMITTED",
-                         "start_time": time.time()})
-            calc_status[structure_id] = calc
-
-    return calc_status
-
-
-def check_dft_calcs(calc_status):
-    """
->>>>>>> 2a2cfbee
+
 
         Returns:
             (str): calculation status string
@@ -291,51 +136,7 @@
             self.print_status()
             self.kill_lapsed_jobs()
 
-<<<<<<< HEAD
         return self.job_status
-=======
-    """
-    for structure_id, calc in calc_status.items():
-        if calc['status'] in ['SUCCEEDED', 'FAILED']:
-            continue
-        path = calc['path']
-        print("Checking status of {}: {}".format(path, structure_id))
-        aws_cmd = "aws batch describe-jobs --jobs " \
-                  "--region=us-east-1 {}".format(calc['jobId'])
-        result = subprocess.check_output(shlex.split(aws_cmd))
-        result = json.loads(result)
-        aws_status = result["jobs"][0]["status"]
-        if aws_status == "SUCCEEDED":
-            os.chdir(path)
-            subprocess.call('trisync')
-            os.chdir('simulation')
-            try:
-                vr = Vasprun('static/vasprun.xml')
-                calc.update({
-                    "status": "SUCCEEDED",
-                    "error": None,
-                    "result": vr.as_dict()
-                })
-            except Exception as e:
-                error_doc = {}
-                with open('err') as errfile:
-                    error_doc.update({"trisub_stderr": errfile.read()})
-                error_doc.update({"camd_exception": "{}".format(e),
-                                  "camd_traceback": traceback.format_exc()})
-                calc.update({
-                    "status": "FAILED",
-                    "error": error_doc,
-                    "result": None
-                })
-        elif aws_status == "FAILED":
-            error_doc = {"aws_fail": result['jobs'][0]['attempts'][-1]['statusReason']}
-            calc.update({"status": "FAILED",
-                         "error": error_doc
-                         })
-        else:
-            calc.update({"status": aws_status})
-    return calc_status
->>>>>>> 2a2cfbee
 
     def submit_dft_calcs_to_mc1(self):
         """
@@ -489,7 +290,6 @@
 
 
 def get_qmpy_formation_energy(total_e, formula, n_atoms):
-<<<<<<< HEAD
     """
     Helper function to computer qmpy-compatible formation
     energy using reference energies extracted from OQMD
@@ -529,37 +329,4 @@
 
     """
     for key, value in update_dict.items():
-        dataframe.loc[index, key] = value
-=======
-    mus = {u'Ac': -4.1060035325, u'Ag': -2.8217729525, u'Al': -3.74573946, u'Ar': -0.00636995, u'As': -4.651918435,
-           u'Au': -3.26680174, u'B': -6.67796758, u'Ba': -1.92352708, u'Be': -3.75520865, u'Bi': -4.038931855,
-           u'Br': -1.31759562258416, u'C': -9.2170759925, u'Ca': -1.977817, u'Cd': -0.90043514, u'Ce': -4.7771708225,
-           u'Cl': -1.47561368438088, u'Co': -7.089565, u'Cr': -9.50844998, u'Cs': -0.85462775, u'Cu': -3.7159594,
-           u'Dy': -4.60150328333333, u'Er': -4.56334055, u'Eu': -1.8875732, u'F': -1.45692429086889, u'Fe': -8.3078978,
-           u'Ga': -3.031846515, u'Gd': -4.6550712925, u'Ge': -4.623692585, u'H': -3.38063384781582, u'He': -0.004303435,
-           u'Hf': -9.955368785, u'Hg': -0.358963825033731, u'Ho': -4.57679364666667, u'I': -1.35196205757168,
-           u'In': -2.71993876, u'Ir': -8.8549203, u'K': -1.096699335, u'Kr': -0.004058825, u'La': -4.93543556,
-           u'Li': -1.89660627, u'Lu': -4.524181525, u'Mg': -1.54251595083333, u'Mn': -9.0269032462069,
-           u'Mo': -10.8480839, u'N': -8.11974103465649, u'Na': -1.19920373914835, u'Nb': -10.09391206,
-           u'Nd': -4.762916335, u'Ne': -0.02931791, u'Ni': -5.56661952, u'Np': -12.94027372125, u'O': -4.52329546412125,
-           u'Os': -11.22597601, u'P': -5.15856496104006, u'Pa': -9.49577589, u'Pb': -3.70396484, u'Pd': -5.17671826,
-           u'Pm': -4.7452352875, u'Pr': -4.7748066125, u'Pt': -6.05575959, u'Pu': -14.29838348, u'Rb': -0.9630733,
-           u'Re': -12.422818875, u'Rh': -7.26940476, u'Ru': -9.2019888, u'S': -3.83888286598664, u'Sb': -4.117563025,
-           u'Sc': -6.328367185, u'Se': -3.48117276, u'Si': -5.424892535, u'Sm': -4.7147675825, u'Sn': -3.9140929231488,
-           u'Sr': -1.6829138, u'Ta': -11.85252937, u'Tb': -5.28775675533333, u'Tc': -10.360747885,
-           u'Te': -3.14184237666667, u'Th': -7.41301719, u'Ti': -7.69805778621374, u'Tl': -2.359420025,
-           u'Tm': -4.47502416, u'U': -11.292348705, u'V': -8.94097896, u'W': -12.96020695, u'Xe': 0.00306349,
-           u'Y': -6.464420635, u'Yb': -1.51277545, u'Zn': -1.2660268, u'Zr': -8.54717235}
-    hubbard_mus = {u'Co': 2.0736240219357, u'Cr': 2.79591214925926, u'Cu': 1.457571831687, u'Fe': 2.24490453841424,
-                   u'Mn': 2.08652912841877, u'Ni': 2.56766185643768, u'Np': 2.77764768949249, u'Pu': 2.2108747749433,
-                   u'Th': 1.06653674624248, u'U': 2.57513786752409, u'V': 2.67812162528461}
-
-    from pymatgen import Composition
-    c = Composition(formula).fractional_composition
-    e = total_e / n_atoms
-    for k,v in c.as_dict().items():
-        e -= mus[k]*v
-        if (k in hubbard_mus) and ('O' in c):
-            e -= hubbard_mus[k]*v
-    return e
->>>>>>> 2a2cfbee
+        dataframe.loc[index, key] = value