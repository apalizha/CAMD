--- conflicted
+++ resolved
@@ -8,16 +8,14 @@
 import shutil
 
 from monty.json import MSONable
-<<<<<<< HEAD
 from camd.utils.s3 import cache_s3_objs
 from camd import S3_CACHE
 from camd.agent.base import RandomAgent
-=======
 from camd.log import camd_traced
->>>>>>> d5d56080
 
 # TODO:
 #  - improve the stopping scheme
+
 
 @camd_traced
 class Loop(MSONable):
@@ -92,7 +90,6 @@
         if not self.initialized:
             raise ValueError("Loop needs to be properly initialized.")
 
-<<<<<<< HEAD
         # Get new results
         print("Loop {} state: Getting new results".format(self.iteration))
         self.load('submitted_experiment_requests')
@@ -113,56 +110,19 @@
         self.results_new_uids, self.results_all_uids = self.analyzer.analyze(self.seed_data,
                                                                              self.submitted_experiment_requests,
                                                                              self.consumed_candidates)
-=======
-
-        if os.path.exists(os.path.join(self.path, 'iteration.log')):
-            with open(os.path.join(self.path, 'iteration.log'), 'r') as f:
-                self.iteration = int(f.readline().rstrip('\n'))
-
-        # Get new results
-        self.load('submitted_experiment_requests')
-        if not self.job_status:
-            self.load('job_status')
-            self.experiment = self.experiment.from_job_status(self.experiment_params, self.job_status)
-
-        new_experimental_results = self.experiment.get_results(self.submitted_experiment_requests)
-
-        # Load, expand, save seed_data
-        if self.iteration>0:
-            self.load('seed_data', method='pickle')
-            self.seed_data = self.seed_data.append(new_experimental_results)
-        else:
-            self.seed_data = new_experimental_results
-        self.save('seed_data', method='pickle')
-
-        # Augment candidate space
-        self.candidate_space = list(set(self.candidate_data.index).difference(set(self.seed_data.index)))
-        self.candidate_data = self.candidate_data.loc[self.candidate_space]
-
-        print("Loop {} state: Analyzing results".format(self.iteration))
-        self.results_new_uids, self.results_all_uids = self.analyzer.analyze(self.seed_data,
-                                                                                        self.submitted_experiment_requests)
->>>>>>> d5d56080
 
         self._discovered = np.array(self.submitted_experiment_requests)[self.results_new_uids].tolist()
         self.save('_discovered', custom_name='discovered_{}.json'.format(self.iteration))
 
-<<<<<<< HEAD
         # Agent suggests new experiments
         print("Loop {} state: Agent {} hypothesizing".format(self.iteration, self.agent.__class__.__name__))
-=======
-        print("Loop {} state: Agent hypothesizing".format(self.iteration))
->>>>>>> d5d56080
         suggested_experiments = self.agent.get_hypotheses(self.candidate_data, self.seed_data)
 
         # Stop-gap loop stopper.
         if len(suggested_experiments) == 0:
             raise ValueError("No space left to explore. Stopping the loop.")
 
-<<<<<<< HEAD
         # Experiments submitted
-=======
->>>>>>> d5d56080
         print("Loop {} state: Running experiments".format(self.iteration))
         self.job_status = self.experiment.submit(suggested_experiments)
         self.save("job_status")
@@ -177,11 +137,7 @@
         self.iteration+=1
         self.save("iteration")
 
-<<<<<<< HEAD
     def auto_loop(self, n_iterations=10, timeout=10, monitor=False, initialize=False, with_icsd=False):
-=======
-    def auto_loop(self, n_iterations=10, timeout=10, monitor=False):
->>>>>>> d5d56080
         """
         Runs the loop repeatedly, and locally. Pretty light weight, but recommended method
         is auto_loop_in_directories.
@@ -190,10 +146,7 @@
             n_iterations (int): Number of iterations.
             timeout (int): Time (in seconds) to wait on idle for submitted experiments to finish.
             monitor (bool): Use Experiment's monitor method to keep track of requested experiments.
-<<<<<<< HEAD
-
-=======
->>>>>>> d5d56080
+
         """
         if initialize:
             if with_icsd:
@@ -207,7 +160,6 @@
             print("  Waiting for next round ...")
             if monitor:
                 self.experiment.monitor()
-<<<<<<< HEAD
             time.sleep(timeout)
 
     def auto_loop_in_directories(self, n_iterations=10, timeout=10, monitor=False, initialize=False, with_icsd=False):
@@ -237,8 +189,6 @@
             if monitor:
                 self.experiment.monitor()
                 os.chdir(self.path)
-=======
->>>>>>> d5d56080
             time.sleep(timeout)
 
             if self.experiment.get_state():
@@ -318,14 +268,8 @@
                                                            np.sum(self.results_all_uids), len(self.candidate_data),
                                                            self.agent.cv_score)
             f.write(report_string)
-<<<<<<< HEAD
 
     def load(self, data_holder, method='json', no_exist_fail=True):
-=======
-            print(report_string)
-
-    def load(self, data_holder, method='json'):
->>>>>>> d5d56080
         if method == 'pickle':
             m = pickle
             mode = 'rb'
@@ -334,7 +278,6 @@
             mode = 'r'
         else:
             raise ValueError("Unknown data save method")
-<<<<<<< HEAD
 
         file_name = os.path.join(self.path, data_holder+'.'+method)
         exists = os.path.exists(file_name)
@@ -347,11 +290,6 @@
                 raise IOError("No {} file exists".format(data_holder))
             else:
                 self.__setattr__(data_holder, None)
-=======
-        with open(os.path.join(self.path, data_holder+'.'+method), mode) as f:
-
-            self.__setattr__(data_holder, m.load(f))
->>>>>>> d5d56080
 
     def save(self, data_holder, custom_name=None, method='json'):
         if custom_name:
@@ -370,7 +308,6 @@
             m.dump(self.__getattribute__(data_holder), f)
 
     def get_state(self):
-<<<<<<< HEAD
         return self.loop_state
 
 
@@ -391,9 +328,6 @@
         if os.path.isfile(full_file_name):
             shutil.copy(full_file_name, new_dir_name)
 
-=======
-        pass
->>>>>>> d5d56080
 
 # a temporary helper function that first creates a domain and sets up a Loop
 def get_structure_campaign(domain_params, loop_params):
